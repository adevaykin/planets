--- conflicted
+++ resolved
@@ -92,11 +92,6 @@
                     arr_neighbours[n][1] = 0;
                 }
             }
-<<<<<<< HEAD
-=======
-    
-            //println!("arr neighbour{:?}", arr_neighbours);
->>>>>>> 10d4d95a
             arr_neighbours
         }
 
@@ -112,56 +107,17 @@
 
                 let mut arr_neighbours_counter: i32 = 0;
 
-<<<<<<< HEAD
-=======
-                
->>>>>>> 10d4d95a
                 for n in who_are_neighbours(i as i8, j as i8) {
                     arr_neighbours_counter += old_field.state[n[0] as usize][n[1] as usize];
                 }
 
                 if arr_neighbours_counter == 3 && live_or_dead == false {
-                    self.field.state[i][j] = 1;
-<<<<<<< HEAD
-=======
-                    
-                    
-                    
-                    
->>>>>>> 10d4d95a
                 }
                 if arr_neighbours_counter >= 2 && arr_neighbours_counter < 4 && live_or_dead == true
                 {
-                    self.field.state[i][j] = 1;
-<<<<<<< HEAD
-                }
-                if (arr_neighbours_counter < 2 || arr_neighbours_counter > 3)
-                    && live_or_dead == true
-                {
-=======
-                    
-                    
-                    
-                    
                 }
                 if (arr_neighbours_counter < 2 || arr_neighbours_counter > 3) && live_or_dead == true
                 {
-                    self.field.state[i][j] = 0;
-                    
-                    
-                    
-                }
-                
-                
-                
-
-                
-
-
-
-                /* if self.field.state[i][j] == 1 {
->>>>>>> 10d4d95a
-                    self.field.state[i][j] = 0;
                 }
             }
         }
