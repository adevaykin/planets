--- conflicted
+++ resolved
@@ -1,11 +1,8 @@
 #!/bin/bash
 
-<<<<<<< HEAD
-rm -rf bin;
-=======
 export PATH=$PATH:~/VulkanSDK/latest/macOS/bin
 
->>>>>>> ad2db3e9
+rm -rf bin;
 mkdir -p bin;
 
 for file in *.vert *.frag;
